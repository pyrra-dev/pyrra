module github.com/pyrra-dev/pyrra

<<<<<<< HEAD
go 1.22.0
=======
go 1.23
>>>>>>> b4125d5c

require (
	github.com/alecthomas/kong v0.9.0
	github.com/bufbuild/connect-go v1.10.0
	github.com/dgraph-io/ristretto v0.1.1
	github.com/fsnotify/fsnotify v1.7.0
	github.com/go-chi/chi/v5 v5.0.12
	github.com/go-chi/cors v1.2.1
	github.com/go-kit/log v0.2.1
	github.com/oklog/run v1.1.0
	github.com/polarsignals/connect-go-prometheus v0.0.0-20221202180953-626537f1f6bc
	github.com/prometheus-operator/prometheus-operator/pkg/apis/monitoring v0.73.0
	github.com/prometheus/client_golang v1.20.0
	github.com/prometheus/common v0.56.0
	github.com/prometheus/prometheus v0.50.1
	github.com/stretchr/testify v1.9.0
	golang.org/x/exp v0.0.0-20240119083558-1b970713d09a
	golang.org/x/net v0.27.0
	google.golang.org/protobuf v1.34.2
	gopkg.in/yaml.v3 v3.0.1
	k8s.io/api v0.29.3
	k8s.io/apimachinery v0.29.3
	k8s.io/client-go v0.29.3
	sigs.k8s.io/controller-runtime v0.17.3
	sigs.k8s.io/yaml v1.4.0
)

require (
	github.com/Azure/azure-sdk-for-go/sdk/azcore v1.9.1 // indirect
	github.com/Azure/azure-sdk-for-go/sdk/azidentity v1.5.1 // indirect
	github.com/Azure/azure-sdk-for-go/sdk/internal v1.5.1 // indirect
	github.com/AzureAD/microsoft-authentication-library-for-go v1.2.1 // indirect
	github.com/alecthomas/units v0.0.0-20231202071711-9a357b53e9c9 // indirect
	github.com/aws/aws-sdk-go v1.50.0 // indirect
	github.com/bboreham/go-loser v0.0.0-20230920113527-fcc2c21820a3 // indirect
	github.com/beorn7/perks v1.0.1 // indirect
	github.com/cespare/xxhash/v2 v2.3.0 // indirect
	github.com/davecgh/go-spew v1.1.2-0.20180830191138-d8f796af33cc // indirect
	github.com/dennwc/varint v1.0.0 // indirect
	github.com/dustin/go-humanize v1.0.1 // indirect
	github.com/edsrzf/mmap-go v1.1.0 // indirect
	github.com/emicklei/go-restful/v3 v3.11.0 // indirect
	github.com/evanphx/json-patch/v5 v5.8.0 // indirect
	github.com/facette/natsort v0.0.0-20181210072756-2cd4dd1e2dcb // indirect
	github.com/go-logfmt/logfmt v0.6.0 // indirect
	github.com/go-logr/logr v1.4.1 // indirect
	github.com/go-logr/stdr v1.2.2 // indirect
	github.com/go-logr/zapr v1.3.0 // indirect
	github.com/go-openapi/jsonpointer v0.20.0 // indirect
	github.com/go-openapi/jsonreference v0.20.2 // indirect
	github.com/go-openapi/swag v0.22.4 // indirect
	github.com/gogo/protobuf v1.3.2 // indirect
	github.com/golang-jwt/jwt/v5 v5.2.0 // indirect
	github.com/golang/glog v1.1.2 // indirect
	github.com/golang/groupcache v0.0.0-20210331224755-41bb18bfe9da // indirect
	github.com/golang/protobuf v1.5.4 // indirect
	github.com/golang/snappy v0.0.4 // indirect
	github.com/google/gnostic-models v0.6.8 // indirect
	github.com/google/go-cmp v0.6.0 // indirect
	github.com/google/gofuzz v1.2.0 // indirect
	github.com/google/uuid v1.5.0 // indirect
	github.com/grafana/regexp v0.0.0-20221122212121-6b5c0a4cb7fd // indirect
	github.com/imdario/mergo v0.3.16 // indirect
	github.com/jmespath/go-jmespath v0.4.0 // indirect
	github.com/josharian/intern v1.0.0 // indirect
	github.com/jpillora/backoff v1.0.0 // indirect
	github.com/json-iterator/go v1.1.12 // indirect
	github.com/klauspost/compress v1.17.9 // indirect
	github.com/kylelemons/godebug v1.1.0 // indirect
	github.com/mailru/easyjson v0.7.7 // indirect
	github.com/modern-go/concurrent v0.0.0-20180306012644-bacd9c7ef1dd // indirect
	github.com/modern-go/reflect2 v1.0.2 // indirect
	github.com/munnerz/goautoneg v0.0.0-20191010083416-a7dc8b61c822 // indirect
	github.com/mwitkow/go-conntrack v0.0.0-20190716064945-2f068394615f // indirect
	github.com/oklog/ulid v1.3.1 // indirect
	github.com/pkg/browser v0.0.0-20240102092130-5ac0b6a4141c // indirect
	github.com/pkg/errors v0.9.1 // indirect
	github.com/pmezard/go-difflib v1.0.1-0.20181226105442-5d4384ee4fb2 // indirect
	github.com/prometheus/client_model v0.6.1 // indirect
	github.com/prometheus/common/sigv4 v0.1.0 // indirect
	github.com/prometheus/procfs v0.15.1 // indirect
	github.com/spf13/pflag v1.0.5 // indirect
	go.opentelemetry.io/otel v1.22.0 // indirect
	go.opentelemetry.io/otel/metric v1.22.0 // indirect
	go.opentelemetry.io/otel/trace v1.22.0 // indirect
	go.uber.org/atomic v1.11.0 // indirect
	go.uber.org/goleak v1.3.0 // indirect
	go.uber.org/multierr v1.11.0 // indirect
	go.uber.org/zap v1.26.0 // indirect
	golang.org/x/crypto v0.25.0 // indirect
	golang.org/x/oauth2 v0.21.0 // indirect
	golang.org/x/sync v0.7.0 // indirect
	golang.org/x/sys v0.22.0 // indirect
	golang.org/x/term v0.22.0 // indirect
	golang.org/x/text v0.16.0 // indirect
	golang.org/x/time v0.5.0 // indirect
	gomodules.xyz/jsonpatch/v2 v2.4.0 // indirect
	gopkg.in/inf.v0 v0.9.1 // indirect
	gopkg.in/yaml.v2 v2.4.0 // indirect
	k8s.io/apiextensions-apiserver v0.29.3 // indirect
	k8s.io/component-base v0.29.3 // indirect
	k8s.io/klog/v2 v2.120.1 // indirect
	k8s.io/kube-openapi v0.0.0-20231010175941-2dd684a91f00 // indirect
	k8s.io/utils v0.0.0-20240310230437-4693a0247e57 // indirect
	sigs.k8s.io/json v0.0.0-20221116044647-bc3834ca7abd // indirect
	sigs.k8s.io/structured-merge-diff/v4 v4.4.1 // indirect
)<|MERGE_RESOLUTION|>--- conflicted
+++ resolved
@@ -1,10 +1,8 @@
 module github.com/pyrra-dev/pyrra
 
-<<<<<<< HEAD
-go 1.22.0
-=======
+
 go 1.23
->>>>>>> b4125d5c
+
 
 require (
 	github.com/alecthomas/kong v0.9.0
