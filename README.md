<p align="center">
  <img src="ui/src/logo.svg" alt="Pyrra: SLOs with Prometheus" height="75">
</p>

<p align="center">Making SLOs with Prometheus manageable, accessible, and easy to use for everyone!
</p>
<p align="center"><img src="docs/screenshot-readme.png" width=700 alt="Screenshot of Pyrra"></p>


## Features

- Support for Kubernetes, Docker, and filesystem
- Alerting: Generates 4 Multi Burn Rate Alerts with different severity
- Page listing all Service Level Objectives
  - All columns sortable
  - Sorted by remaining error budget to see worst ones quickly
  - Tool-tips when hovering for extra context
- Page with details for a Service Level Objective
  - Objective, Availability, Error Budget highlighted as 3 most important numbers
  - Graph to see how the error budget develops over time
  - Time range picker to change graphs
  - Request, Errors, Duration (RED) graphs for the underlying service
  - Multi Burn Rate Alerts overview table
- Caching of Prometheus query results
- Thanos: Disabling of partial responses and downsampling to 5m and 1h
- OpenAPI generated API

## Feedback & Support

If you have any feedback, please open a discussion in the GitHub Discussions of this project.  
We would love to learn what you think!

## Acknowledgements

[@aditya-konarde](https://github.com/aditya-konarde), [@brancz](https://github.com/brancz), [@cbrgm](https://github.com/cbrgm), [@codesome](https://github.com/codesome), [@ekeih](https://github.com/ekeih), [@guusvw](https://github.com/guusvw), [@jzelinskie](https://github.com/jzelinskie), [@kakkoyun](https://github.com/kakkoyun), [@lilic](https://github.com/lilic), [@markusressel](https://github.com/markusressel), [@morremeyer](https://github.com/morremeyer), [@mxinden](https://github.com/mxinden), [@numbleroot](https://github.com/numbleroot), [@paulfantom](https://github.com/paulfantom), [@RiRa12621](https://github.com/RiRa12621), [@tboerger](https://github.com/tboerger), and Maria Franke.

While we were working on Pyrra in private these amazing people helped us with a look of feedback and some even took an extra hour for a in-depth testing! Thank you all so much!

Additionally, [@metalmatze](https://github.com/metalmatze) would like to thank [Polar Signals](https://www.polarsignals.com/) for allowing us to work on this project in his 20% time.

## Demo

Check out our live demo on [demo.pyrra.dev](https://demo.pyrra.dev)!

Feel free to give it a try there!

<<<<<<< HEAD
## How It Works

There are three components of Pyrra, all of which work through a single binary:

- The UI displays SLOs, error budgets, burn rates, etc.
- The API delivers information about SLOs from a backend (like Kubernetes) to the UI.
- A backend watches for new SLO objects and then creates Prometheus recording rules for each.
  - For Kubernetes, there is a Kubernetes Operator available
  - For everything else, there is a filesystem-based Operator available

For the backend/operator to do its magic, an SLO object has to be provided in
YAML-format:

```yaml
apiVersion: pyrra.dev/v1alpha1
kind: ServiceLevelObjective
metadata:
  name: pyrra-api-errors
  namespace: monitoring
  labels:
    prometheus: k8s
    role: alert-rules
spec:
  target: '99'
  window: 2w
  description: Pyrra's API requests and response errors over time. For now, this SLO is a comined SLO for all endpoints.
  indicator:
    ratio:
      errors:
        metric: http_requests_total{job="pyrra",code=~"5.."}
      total:
        metric: http_requests_total{job="pyrra"}
      grouping:
        - route
=======
## Installation

There are pre-build container images available:

```bash
docker pull ghcr.io/pyrra-dev/pyrra:v0.3.4
>>>>>>> 2a5a01bb
```

Depending on your mode of operation, this information is provided through an
object in Kubernetes, or read from a static file.

In order to calculate error budget burn rates, Pyrra will then proceed to create
[Prometheus recording rules](https://prometheus.io/docs/prometheus/latest/configuration/recording_rules/#recording-rules)
for each SLO.

The following rules would be created for the above example:

```
http_requests:increase2w
http_requests:burnrate3m
http_requests:burnrate15m
http_requests:burnrate30m
http_requests:burnrate1h
http_requests:burnrate3h
http_requests:burnrate12h
http_requests:burnrate2d
```

The recording rules names are based on the originally provided metric. 
The recording rules contain the necessary labels to uniquely identify the recording rules in case there are multiple ones available.

### Running inside a Kubernetes cluster

> An example for this mode of operation can be found in [examples/kubernetes](examples/kubernetes).

Here two deployments are needed: one for the API / UI and one for the 
operator. For the first deployment, start the binary with the `api` argument.

When starting the binary with the `kubernetes` argument, the service will watch
the apiserver for `ServiceLevelObjectives`. Once a new SLO is picked up,
Pyrra will create [PrometheusRule](https://prometheus-operator.dev/docs/operator/design/#prometheusrule)
objects that are automatically picked up by the [Prometheus Operator](https://prometheus-operator.dev).

If you're unable to run the Prometheus Operator inside your cluster, you can add
the `--config-map-mode=true` flag after the `kubernetes` argument. This will
save each recording rule in a separate `ConfigMap`.

### Running inside Docker / Filesystem

> An example for this mode of operation can be found in [examples/docker-compose](examples/docker-compose).

You can easily start Pyrra on its own via the provided Docker image:

```bash
docker pull ghcr.io/pyrra-dev/pyrra:v0.3.3
```

When running Pyrra outside of Kubernetes, the SLO object can be provided through
a YAML file read from the file system. For this, one container or binary needs to
be started with the `api` argument and the reconciler with the `filesystem` 
argument.

Here, Pyrra will save the generated recording rules to disk where they can be 
picked up by a Prometheus instance. While running Pyrra on its own works, there 
won't be any SLO configured, nor will there be any data from a Prometheus to 
work with. It's designed to work alongside a Prometheus.

## Tech Stack

**Client:** TypeScript with React, Bootstrap, and uPlot.

**Server:** Go with libraries such as: chi, ristretto, xxhash, client-go.

OpenAPI generated API with server (Go) and clients (Go & TypeScript).

## Roadmap

Best to check the [Projects board](https://github.com/pyrra-dev/pyrra/projects) and if you cannot find what you're looking for feel free to open an issue!

## Contributing

Contributions are always welcome!

See [CONTRIBUTING.md](CONTRIBUTING.md) for ways to get started.

Please adhere to this project's `code of conduct`.

## Maintainers

| Name           | Area        | GitHub                                             | Twitter                                             | Company       |
|:---------------|:------------|:---------------------------------------------------|:----------------------------------------------------|:--------------|
| Nadine Vehling | UX/UI       | [@nadinevehling](https://github.com/nadinevehling) | [@nadinevehling](https://twitter.com/nadinevehling) | Grafana Labs  |
| Matthias Loibl | Engineering | [@metalmatze](https://github.com/metalmatze)       | [@metalmatze](https://twitter.com/MetalMatze)       | Polar Signals |

We are mostly maintaining Pyrra in our free time.

## FAQ

#### Why not use Grafana in this particular use case?

Right now we could have used Grafana indeed. In upcoming releases, we plan to add more interactive features to give you better context when coming up with new SLOs. This is something we couldn't do with Grafana.

#### Do I still need Grafana?

Yes, Grafana is an amazing data visualization tool for Prometheus metrics. You can create your own custom dashboards and dive a lot deeper into each component while debugging.

#### Does it work with Thanos too?

Yes, in fact I've been developing this against my little Thanos cluster most of the time.  
The queries even dynamically add headers for downsampling and disable partial responses.

#### How many instances should I deploy?

It depends on the topology of your infrastructure, however, we think that alerting should still happen within each individual Prometheus and therefore running one instance with one Prometheus (pair) makes the most sense. Pyrra itself only needs one instance per Prometheus (pair).

#### Why don't you support more complex SLOs?

For now, we try to accomplish an easy-to-setup workflow for the most common SLOs.
It is still possible to write these more complex SLOs manually and deploy them to Prometheus along those generated.
You can base more complex SLOs on the output of one SLO from this tool.

#### Why is the objective target a string not a float?

[Kubebuilder doesn't support floats in CRDs](https://github.com/kubernetes-sigs/controller-tools/issues/245)...  
Therefore, we need to pass it as string and internally convert it from string to float64.

## Related

Here are some related projects:

* [slok/sloth](https://github.com/slok/sloth)
* [metalmatze/slo-libsonnet](https://github.com/metalmatze/slo-libsonnet)<|MERGE_RESOLUTION|>--- conflicted
+++ resolved
@@ -44,7 +44,6 @@
 
 Feel free to give it a try there!
 
-<<<<<<< HEAD
 ## How It Works
 
 There are three components of Pyrra, all of which work through a single binary:
@@ -79,14 +78,6 @@
         metric: http_requests_total{job="pyrra"}
       grouping:
         - route
-=======
-## Installation
-
-There are pre-build container images available:
-
-```bash
-docker pull ghcr.io/pyrra-dev/pyrra:v0.3.4
->>>>>>> 2a5a01bb
 ```
 
 Depending on your mode of operation, this information is provided through an
@@ -135,7 +126,7 @@
 You can easily start Pyrra on its own via the provided Docker image:
 
 ```bash
-docker pull ghcr.io/pyrra-dev/pyrra:v0.3.3
+docker pull ghcr.io/pyrra-dev/pyrra:v0.3.4
 ```
 
 When running Pyrra outside of Kubernetes, the SLO object can be provided through
